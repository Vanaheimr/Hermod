﻿/*
 * Copyright (c) 2010-2023, Achim Friedland <achim.friedland@graphdefined.com>
 * This file is part of Hermod <https://www.github.com/Vanaheimr/Hermod>
 *
 * Licensed under the Apache License, Version 2.0 (the "License");
 * you may not use this file except in compliance with the License.
 * You may obtain a copy of the License at
 *
 *     http://www.apache.org/licenses/LICENSE-2.0
 *
 * Unless required by applicable law or agreed to in writing, software
 * distributed under the License is distributed on an "AS IS" BASIS,
 * WITHOUT WARRANTIES OR CONDITIONS OF ANY KIND, either express or implied.
 * See the License for the specific language governing permissions and
 * limitations under the License.
 */

#region Usings

using NUnit.Framework;

using org.GraphDefined.Vanaheimr.Illias;
using org.GraphDefined.Vanaheimr.Hermod.HTTP;
using org.GraphDefined.Vanaheimr.Hermod.WebSocket;

#endregion

namespace org.GraphDefined.Vanaheimr.Hermod.UnitTests.WebSocket
{

    /// <summary>
    /// HTTP web socket tests.
    /// </summary>
    [TestFixture]
    public class WebSocketTests
    {

        #region Data

        private          AWebSocketServer?  webSocketServer;
        private readonly UInt16            port  = 18402;

        #endregion


        #region SetupEachTest()

        [SetUp]
        public virtual void SetupEachTest()
        {

            webSocketServer = new WebSocketServer(
                                  HTTPPort:   IPPort.Parse(port),
<<<<<<< HEAD
                                  AutoStart: true
=======
                                  Autostart:  true
>>>>>>> 954af186
                              );

        }

        #endregion

        #region ShutdownEachTest()

        [TearDown]
        public virtual void ShutdownEachTest()
        {
            webSocketServer?.Shutdown();
            webSocketServer = null;
        }

        #endregion


        #region SendTwoTextFrames_Fast_Test()

        [Test]
        public async Task SendTwoTextFrames_Fast_Test()
        {

            Assert.NotNull(webSocketServer);

            if (webSocketServer is null)
                return;

            var validatedTCP            = false;
            var newTCPConnection        = false;
            var validatedWebSocket      = false;
            var newWebSocketConnection  = false;
            var httpRequests            = new List<HTTPRequest>();
            var httpResponses           = new List<HTTPResponse>();
            var messageRequests         = new List<WebSocketFrame>();
            var messageResponses        = new List<WebSocketFrame>();
            var textMessageRequests     = new List<String>();
            var textMessageResponses    = new List<String>();

            webSocketServer.OnValidateTCPConnection       += async (timestamp, server, connection, eventTrackingId, cancellationToken) => {
                validatedTCP            = true;
                return true;
            };

            webSocketServer.OnNewTCPConnection            += async (timestamp, server, connection, eventTrackingId, cancellationToken) => {
                newTCPConnection        = true;
            };

            webSocketServer.OnHTTPRequest                 += async (timestamp, server, httpRequest) => {
                httpRequests.Add(httpRequest);
            };

            webSocketServer.OnValidateWebSocketConnection += async (timestamp, server, connection, eventTrackingId, cancellationToken) => {
                validatedWebSocket      = true;
                return null;
            };

            webSocketServer.OnHTTPResponse                += async (timestamp, server, httpRequest, httpResponse) => {
                httpResponses.Add(httpResponse);
            };

            webSocketServer.OnNewWebSocketConnection      += async (timestamp, server, connection, eventTrackingId, cancellationToken) => {
                newWebSocketConnection  = true;
            };

            webSocketServer.OnWebSocketFrameReceived      += async (timestamp, server, connection, eventTrackingId, requestFrame) => {
                messageRequests.     Add(requestFrame);
            };

            //webSocketServer.OnWebSocketFrameResponseSent      += async (timestamp, server, connection, requestFrame, responseFrame, eventTrackingId) => {
            //    messageResponses.    Add(responseFrame);
            //};

            webSocketServer.OnTextMessageReceived          += async (timestamp, server, connection, eventTrackingId, requestMessage) => {
                textMessageRequests. Add(requestMessage);
            };

            //webSocketServer.OnTextMessageResponseSent         += async (timestamp, server, connection, eventTrackingId, requestTimestamp, requestMessage, responseTimestamp, responseMessage) => {
            //    textMessageResponses.Add(responseMessage ?? "-");
            //};

            var webSocketClient = new WebSocketClient(URL.Parse("ws://127.0.0.1:" + port));
            await webSocketClient.Connect();

            Assert.IsTrue  (validatedTCP);
            Assert.IsTrue  (newTCPConnection);
            Assert.IsTrue  (validatedWebSocket);
            Assert.IsTrue  (newWebSocketConnection);

            Assert.AreEqual(1, httpRequests. Count);
            Assert.AreEqual(1, httpResponses.Count);
            Assert.AreEqual(1, webSocketServer.WebSocketConnections.Count());


            // Send messages
            webSocketClient.SendText("1234");
            webSocketClient.SendText("ABCD");

            while (textMessageRequests.Count < 2)
                Thread.Sleep(10);


            // Validate message delivery
            Assert.AreEqual(2,      messageRequests. Count);
            Assert.AreEqual("1234", messageRequests.ElementAt(0).Payload.ToUTF8String());
            Assert.AreEqual("ABCD", messageRequests.ElementAt(1).Payload.ToUTF8String());

            Assert.AreEqual(0,      messageResponses.Count);

            Assert.AreEqual(2,      textMessageRequests.Count);
            Assert.AreEqual("1234", textMessageRequests.ElementAt(0));
            Assert.AreEqual("ABCD", textMessageRequests.ElementAt(1));

            Assert.AreEqual(0,      textMessageResponses.Count);

            webSocketClient.Close();

        }

        #endregion

        #region SendTwoTextFrames_Slow_Test()

        [Test]
        public async Task SendTwoTextFrames_Slow_Test()
        {

            Assert.NotNull(webSocketServer);

            if (webSocketServer is null)
                return;

            var validatedTCP            = false;
            var newTCPConnection        = false;
            var validatedWebSocket      = false;
            var newWebSocketConnection  = false;
            var httpRequests            = new List<HTTPRequest>();
            var httpResponses           = new List<HTTPResponse>();
            var messageRequests         = new List<WebSocketFrame>();
            var messageResponses        = new List<WebSocketFrame>();
            var textMessageRequests     = new List<String>();
            var textMessageResponses    = new List<String>();

            webSocketServer.OnValidateTCPConnection       += async (timestamp, server, connection, eventTrackingId, cancellationToken) => {
                validatedTCP            = true;
                return true;
            };

            webSocketServer.OnNewTCPConnection            += async (timestamp, server, connection, eventTrackingId, cancellationToken) => {
                newTCPConnection        = true;
            };

            webSocketServer.OnHTTPRequest                 += async (timestamp, server, httpRequest) => {
                httpRequests.Add(httpRequest);
            };

            webSocketServer.OnValidateWebSocketConnection += async (timestamp, server, connection, eventTrackingId, cancellationToken) => {
                validatedWebSocket      = true;
                return null;
            };

            webSocketServer.OnHTTPResponse                += async (timestamp, server, httpRequest, httpResponse) => {
                httpResponses.Add(httpResponse);
            };

            webSocketServer.OnNewWebSocketConnection      += async (timestamp, server, connection, eventTrackingId, cancellationToken) => {
                newWebSocketConnection  = true;
            };

            webSocketServer.OnWebSocketFrameReceived      += async (timestamp, server, connection, eventTrackingId, requestFrame) => {
                messageRequests.     Add(requestFrame);
            };

            //webSocketServer.OnWebSocketFrameResponseSent      += async (timestamp, server, connection, requestFrame, responseFrame, eventTrackingId) => {
            //    messageResponses.    Add(responseFrame);
            //};

            webSocketServer.OnTextMessageReceived          += async (timestamp, server, connection, eventTrackingId, requestMessage) => {
                textMessageRequests. Add(requestMessage);
            };

            //webSocketServer.OnTextMessageResponseSent         += async (timestamp, server, connection, eventTrackingId, requestTimestamp, requestMessage, responseTimestamp, responseMessage) => {
            //    textMessageResponses.Add(responseMessage ?? "-");
            //};

            var webSocketClient = new WebSocketClient(URL.Parse("ws://127.0.0.1:" + port));
            await webSocketClient.Connect();

            Assert.IsTrue  (validatedTCP);
            Assert.IsTrue  (newTCPConnection);
            Assert.IsTrue  (validatedWebSocket);
            Assert.IsTrue  (newWebSocketConnection);

            Assert.AreEqual(1, httpRequests. Count);
            Assert.AreEqual(1, httpResponses.Count);
            Assert.AreEqual(1, webSocketServer.WebSocketConnections.Count());


            // Send messages
            webSocketClient.SendText("1234");

            while (textMessageRequests.Count == 0)
                Thread.Sleep(10);

            webSocketClient.SendText("ABCD");

            while (textMessageRequests.Count == 1)
                Thread.Sleep(10);


            // Validate message delivery
            Assert.AreEqual(2,      messageRequests. Count);
            Assert.AreEqual("1234", messageRequests.ElementAt(0).Payload.ToUTF8String());
            Assert.AreEqual("ABCD", messageRequests.ElementAt(1).Payload.ToUTF8String());

            Assert.AreEqual(0,      messageResponses.Count);

            Assert.AreEqual(2,      textMessageRequests.Count);
            Assert.AreEqual("1234", textMessageRequests.ElementAt(0));
            Assert.AreEqual("ABCD", textMessageRequests.ElementAt(1));

            Assert.AreEqual(0,      textMessageResponses.Count);

            webSocketClient.Close();

        }

        #endregion


    }

}<|MERGE_RESOLUTION|>--- conflicted
+++ resolved
@@ -51,11 +51,7 @@
 
             webSocketServer = new WebSocketServer(
                                   HTTPPort:   IPPort.Parse(port),
-<<<<<<< HEAD
-                                  AutoStart: true
-=======
-                                  Autostart:  true
->>>>>>> 954af186
+                                  AutoStart:  true
                               );
 
         }
