﻿/*
 * Copyright (c) 2010-2025 GraphDefined GmbH <achim.friedland@graphdefined.com>
 * This file is part of Vanaheimr Hermod <https://www.github.com/Vanaheimr/Hermod>
 *
 * Licensed under the Apache License, Version 2.0 (the "License");
 * you may not use this file except in compliance with the License.
 * You may obtain a copy of the License at
 *
 *     http://www.apache.org/licenses/LICENSE-2.0
 *
 * Unless required by applicable law or agreed to in writing, software
 * distributed under the License is distributed on an "AS IS" BASIS,
 * WITHOUT WARRANTIES OR CONDITIONS OF ANY KIND, either express or implied.
 * See the License for the specific language governing permissions and
 * limitations under the License.
 */

#region Usings

using System.Text;
using System.Net;
using System.Net.Sockets;
using System.Diagnostics;

using org.GraphDefined.Vanaheimr.Illias;
using org.GraphDefined.Vanaheimr.Hermod.DNS;
using org.GraphDefined.Vanaheimr.Hermod.HTTP;

#endregion

namespace org.GraphDefined.Vanaheimr.Hermod
{

    #region (class) HTTPClientConnectTimings

    public class HTTPClientConnectTimings
    {

        public TimeSpan               Elapsed
            => Timestamp.Now - Start;

        public List<Elapsed<String>>  Errors                  { get; }


        public DateTimeOffset         Start                   { get; }
        public TimeSpan?              DNSSRVLookup            { get; internal set; }
        public TimeSpan?              DNSLookup               { get; internal set; }
        public TimeSpan?              Connected               { get; internal set; }
        public TimeSpan?              TLSHandshake            { get; internal set; }
        public Byte                   RestartCounter          { get; internal set; }


        public HTTPClientConnectTimings()
        {

            this.Start         = Timestamp.Now;
            this.Errors        = [];

        }


        public void AddError(String Error)
        {
            Errors.Add(new Elapsed<String>(Timestamp.Now - Start, Error));
        }


        public String ErrorsAsString()

            => Errors.Select(elapsed => elapsed.Time.TotalMilliseconds.ToString("F2") + ": " + elapsed.Value).AggregateWith(Environment.NewLine);


        public override String ToString()

            => String.Concat(
                    "Start: ",                Start.                                      ToISO8601(),                             " > ",
                    "DNS SRV Lookup: ",       DNSSRVLookup?.                              TotalMilliseconds.ToString("F2") ?? "-", " > ",
                    "DNS Lookup: ",           DNSLookup?.                                 TotalMilliseconds.ToString("F2") ?? "-", " > ",
                    "Connected: ",            Connected?.                                 TotalMilliseconds.ToString("F2") ?? "-", " > ",
                    "TLSHandshake: ",         TLSHandshake?.                              TotalMilliseconds.ToString("F2") ?? "-", " > ",
                    "RestartCounter: ",       RestartCounter - 1,                                                                  " > "
                );

    }

    #endregion


    /// <summary>
    /// A simple TCP echo test client that can connect to a TCP echo server,
    /// </summary>
    public abstract class ATCPTestClient : IDisposable,
                                           IAsyncDisposable
    {

        #region Data

        protected static readonly Byte[]                    endOfHTTPHeaderDelimiter         = Encoding.UTF8.GetBytes("\r\n\r\n");
        protected const           Byte                      endOfHTTPHeaderDelimiterLength   = 4;

        public static readonly    TimeSpan                  DefaultConnectTimeout            = TimeSpan.FromSeconds(5);
        public static readonly    TimeSpan                  DefaultReceiveTimeout            = TimeSpan.FromSeconds(5);
        public static readonly    TimeSpan                  DefaultSendTimeout               = TimeSpan.FromSeconds(5);
        public const              Int32                     DefaultBufferSize                = 4096;

        protected readonly        TCPEchoLoggingDelegate?   loggingHandler;
        protected                 TcpClient?                tcpClient;
        protected                 CancellationTokenSource?  cts;

        #endregion

        #region Properties

        /// <summary>
        /// Whether the client is currently connected to the echo server.
        /// </summary>
        public Boolean      IsConnected
            => tcpClient?.Connected ?? false;


        /// <summary>
        /// The local IP end point of the connected echo server.
        /// </summary>
        public IPEndPoint?  CurrentLocalEndPoint
            => tcpClient?.Client.LocalEndPoint as IPEndPoint;

        /// <summary>
        /// The local TCP port of the connected echo server.
        /// </summary>
        public UInt16?      CurrentLocalPort

            => CurrentLocalEndPoint is not null
                   ? (UInt16) CurrentLocalEndPoint.Port
                   : null;

        /// <summary>
        /// The local IP address of the connected echo server.
        /// </summary>
        public IIPAddress?  CurrentLocalIPAddress

            => CurrentLocalEndPoint is not null
                   ? IPAddress.Parse(CurrentLocalEndPoint.Address.GetAddressBytes())
                   : null;


        /// <summary>
        /// The remote IP end point of the connected echo server.
        /// </summary>
        public IPEndPoint?  CurrentRemoteEndPoint
            => tcpClient?.Client.RemoteEndPoint as IPEndPoint;

        /// <summary>
        /// The remote TCP port of the connected echo server.
        /// </summary>
        public UInt16?      CurrentRemotePort

            => CurrentRemoteEndPoint is not null
                   ? (UInt16) CurrentRemoteEndPoint.Port
                   : null;

        /// <summary>
        /// The remote IP address of the connected echo server.
        /// </summary>
        public IIPAddress?  CurrentRemoteIPAddress

            => CurrentRemoteEndPoint is not null
                   ? IPAddress.Parse(CurrentRemoteEndPoint.Address.GetAddressBytes())
                   : null;

        public  URL?                     RemoteURL          { get; }
        public  IIPAddress?              RemoteIPAddress    { get; private   set; }
        public  IPPort?                  RemotePort         { get; protected set; }
        public  TimeSpan                 ConnectTimeout     { get; }
        public  TimeSpan                 ReceiveTimeout     { get; }
        public  TimeSpan                 SendTimeout        { get; }
        public  Int32                    BufferSize         { get; }


        /// <summary>
        /// The DNS Name to lookup in order to resolve high available IP addresses and TCP ports.
        /// </summary>
        public DomainName?               DomainName            { get; }

        /// <summary>
        /// The DNS Service to lookup in order to resolve high available IP addresses and TCP ports.
        /// </summary>
        public SRV_Spec?                 DNSService         { get; }

        /// <summary>
        /// Prefer IPv4 instead of IPv6.
        /// </summary>
        public Boolean                   PreferIPv4         { get; }

        /// <summary>
        /// The DNS client defines which DNS servers to use.
        /// </summary>
        public DNSClient?                DNSClient          { get; }

        #endregion

        #region Constructor(s)

        #region (private)   ATCPTestClient(...)

        private ATCPTestClient(I18NString?              Description      = null,
                               TimeSpan?                ConnectTimeout   = null,
                               TimeSpan?                ReceiveTimeout   = null,
                               TimeSpan?                SendTimeout      = null,
                               UInt32?                  BufferSize       = null,
                               TCPEchoLoggingDelegate?  LoggingHandler   = null,
                               DNSClient?               DNSClient        = null)
        {

            if (ConnectTimeout.HasValue && ConnectTimeout.Value.TotalMilliseconds > Int32.MaxValue)
                throw new ArgumentOutOfRangeException(nameof(ConnectTimeout), "Timeout too large for socket.");

            if (ReceiveTimeout.HasValue && ReceiveTimeout.Value.TotalMilliseconds > Int32.MaxValue)
                throw new ArgumentOutOfRangeException(nameof(ReceiveTimeout), "Timeout too large for socket.");

            if (SendTimeout.   HasValue && SendTimeout.   Value.TotalMilliseconds > Int32.MaxValue)
                throw new ArgumentOutOfRangeException(nameof(SendTimeout),    "Timeout too large for socket.");

            this.BufferSize       = BufferSize.HasValue
                                        ? BufferSize.Value > Int32.MaxValue
                                              ? throw new ArgumentOutOfRangeException(nameof(BufferSize), "The buffer size must not exceed Int32.MaxValue!")
                                              : (Int32) BufferSize.Value
                                        : DefaultBufferSize;
            this.ConnectTimeout   = ConnectTimeout ?? DefaultConnectTimeout;
            this.ReceiveTimeout   = ReceiveTimeout ?? DefaultReceiveTimeout;
            this.SendTimeout      = SendTimeout    ?? DefaultSendTimeout;
            this.loggingHandler   = LoggingHandler;
<<<<<<< HEAD
            this.DNSClient        = DNSClient ?? new DNSClient();
=======
            this.DNSClient        = DNSClient      ?? new DNSClient();
>>>>>>> 6b49b41d

        }

        #endregion

        #region (protected) ATCPTestClient(IPAddress, TCPPort, ...)

        protected ATCPTestClient(IIPAddress               IPAddress,
                                 IPPort                   TCPPort,
                                 I18NString?              Description      = null,
                                 TimeSpan?                ConnectTimeout   = null,
                                 TimeSpan?                ReceiveTimeout   = null,
                                 TimeSpan?                SendTimeout      = null,
                                 UInt32?                  BufferSize       = null,
                                 TCPEchoLoggingDelegate?  LoggingHandler   = null)

            : this(Description,
                   ConnectTimeout,
                   ReceiveTimeout,
                   SendTimeout,
                   BufferSize,
                   LoggingHandler)

        {

            this.RemotePort       = TCPPort;
            this.RemoteIPAddress  = IPAddress;

        }

        #endregion

        #region (protected) ATCPTestClient(URL,        DNSService = null, ..., DNSClient = null)

        protected ATCPTestClient(URL                      URL,
                                 SRV_Spec?                DNSService       = null,
                                 I18NString?              Description      = null,
                                 TimeSpan?                ConnectTimeout   = null,
                                 TimeSpan?                ReceiveTimeout   = null,
                                 TimeSpan?                SendTimeout      = null,
                                 UInt32?                  BufferSize       = null,
                                 TCPEchoLoggingDelegate?  LoggingHandler   = null,
                                 DNSClient?               DNSClient        = null)

            : this(Description,
                   ConnectTimeout,
                   ReceiveTimeout,
                   SendTimeout,
                   BufferSize,
                   LoggingHandler,
                   DNSClient)

        {

            this.RemoteURL   = URL;
            this.DNSService  = DNSService;

        }

        #endregion

        #region (protected) ATCPTestClient(DomainName, DNSService,        ..., DNSClient = null)

        protected ATCPTestClient(DomainName               DomainName,
                                 SRV_Spec                 DNSService,
                                 I18NString?              Description      = null,
                                 TimeSpan?                ConnectTimeout   = null,
                                 TimeSpan?                ReceiveTimeout   = null,
                                 TimeSpan?                SendTimeout      = null,
                                 UInt32?                  BufferSize       = null,
                                 TCPEchoLoggingDelegate?  LoggingHandler   = null,
                                 DNSClient?               DNSClient        = null)

            : this(Description,
                   ConnectTimeout,
                   ReceiveTimeout,
                   SendTimeout,
                   BufferSize,
                   LoggingHandler,
                   DNSClient)

        {

            this.DomainName  = DomainName;
            this.DNSService  = DNSService;
            this.DNSClient   = DNSClient ?? new DNSClient();

        }

        #endregion

        #endregion


        #region ReconnectAsync(CancellationToken = default)

        public virtual async Task ReconnectAsync(CancellationToken CancellationToken = default)
        {

            cts?.      Cancel();
            tcpClient?.Close();
            cts?.      Dispose();

            // recreate _cts and tcpClient
            await ConnectAsync(CancellationToken);

        }

        #endregion

        #region (protected) ConnectAsync(CancellationToken = default)

        protected virtual async Task ConnectAsync(CancellationToken CancellationToken = default)
        {

            var timings = new HTTPClientConnectTimings();

            try
            {

                DomainName? dnsSRVRemoteHost   = null;
                IPPort?     dnsSRVRemotePort   = null;

                var hostname = (RemoteURL?.Hostname.Name ?? DomainName?.FullName)?.Trim();

                if (hostname.IsNotNullOrEmpty())
                {

                    #region Localhost / URL looks like an IP address...

                    if      (IPAddress.IsIPv4Localhost(hostname))
                        RemoteIPAddress = IPv4Address.Localhost;

                    else if (IPAddress.IsIPv6Localhost(hostname))
                        RemoteIPAddress = IPv6Address.Localhost;

                    else if (IPAddress.IsIPv4(hostname))
                        RemoteIPAddress = IPv4Address.Parse(hostname);

                    else if (IPAddress.IsIPv6(hostname))
                        RemoteIPAddress = IPv6Address.Parse(hostname);

                    #endregion

                    #region DNS SRV    lookups...

                    if (RemoteIPAddress is null &&
                        DNSClient       is not null &&
                        DNSService.IsNotNullOrEmpty())
                    {

                        // Look up the DNS Name or the hostname of the URL...
                        var serviceRecords         = await DNSClient.Query_DNSService(
                                                               DNSServiceName.Parse($"{DNSService}.{hostname}"),
                                                               CancellationToken: CancellationToken
                                                           ).ConfigureAwait(false);

                        var minPriority            = serviceRecords. Min  (serviceRecord => serviceRecord.Priority);
                        var priorityRecords        = serviceRecords. Where(serviceRecord => serviceRecord.Priority == minPriority).ToArray();
                        var totalWeight            = priorityRecords.Sum  (serviceRecord => serviceRecord.Weight);

                        // Uniform random selection if no weighted choice was made...
                        var selectedServiceRecord  = priorityRecords[Random.Shared.Next(priorityRecords.Length)];

                        if (totalWeight > 0)
                        {

                            var random      = Random.Shared.Next(totalWeight);
                            var cumulative  = 0;

                            foreach (var rec in priorityRecords)
                            {
                                cumulative += rec.Weight;
                                if (random < cumulative)
                                {
                                    selectedServiceRecord = rec;
                                    break;
                                }
                            }

                        }

                        dnsSRVRemoteHost = selectedServiceRecord.Target;
                        dnsSRVRemotePort = selectedServiceRecord.Port;

                        timings.DNSSRVLookup = timings.Elapsed;

                    }

                    #endregion

                    #region DNS A/AAAA lookups...

                    if (RemoteIPAddress is null &&
                        DNSClient       is not null)
                    {

                        // Look up the DNS SRV remote host or the hostname of the URL...
                        var ipv4AddressLookupTask = DNSClient.Query_IPv4Addresses(dnsSRVRemoteHost ?? DomainName.Parse(hostname), CancellationToken: CancellationToken);
                        var ipv6AddressLookupTask = DNSClient.Query_IPv6Addresses(dnsSRVRemoteHost ?? DomainName.Parse(hostname), CancellationToken: CancellationToken);

                        await Task.WhenAll(
                                  ipv4AddressLookupTask,
                                  ipv6AddressLookupTask
                              ).ConfigureAwait(false);

                        if (PreferIPv4)
                        {
                            if (ipv6AddressLookupTask.Result.Any())
                                RemoteIPAddress = ipv6AddressLookupTask.Result.First();

                            if (ipv4AddressLookupTask.Result.Any())
                                RemoteIPAddress = ipv4AddressLookupTask.Result.First();
                        }
                        else
                        {
                            if (ipv4AddressLookupTask.Result.Any())
                                RemoteIPAddress = ipv4AddressLookupTask.Result.First();

                            if (ipv6AddressLookupTask.Result.Any())
                                RemoteIPAddress = ipv6AddressLookupTask.Result.First();
                        }

                        timings.DNSLookup = timings.Elapsed;

                    }

                    #endregion

                }

                if (RemoteIPAddress is not null)
                {

                    var remotePort    = dnsSRVRemotePort ?? RemotePort;

                    if (!remotePort.HasValue)
                        throw new Exception("The remote TCP port must not be null!");

                    cts               = new CancellationTokenSource();
                    tcpClient         = new TcpClient();
                    var connectTask   = tcpClient.ConnectAsync(RemoteIPAddress.ToDotNet(), remotePort.Value.ToUInt16());

                    if (await Task.WhenAny(connectTask, Task.Delay(ConnectTimeout, cts.Token)) == connectTask)
                    {
                        await connectTask; // Await to throw if failed
                        tcpClient.ReceiveTimeout = (Int32) ReceiveTimeout.TotalMilliseconds;
                        tcpClient.SendTimeout    = (Int32) SendTimeout.TotalMilliseconds;
                        tcpClient.LingerState    = new LingerOption(true, 1);
                        await Log("Client connected!");
                    }
                    else
                    {
                        throw new TimeoutException("Connection timeout");
                    }

                }

                else
                    throw new ArgumentNullException(nameof(RemoteIPAddress), "The remote IP address must not be null!");

            }
            catch (Exception ex)
            {
                await Log($"Error connecting ATCPTestClient: {ex.Message}");
                throw;
            }

        }

        #endregion


        #region (protected) SendText   (Text)

        ///// <summary>
        ///// Send the given message to the echo server and receive the echoed response.
        ///// </summary>
        ///// <param name="Text">The text message to send and echo.</param>
        ///// <returns>Whether the echo was successful, the echoed response, an optional error response, and the time taken to send and receive it.</returns>
        //protected async Task<(Boolean, String, String?, TimeSpan)> SendXText(String Text)
        //{

        //    var response  = await SendXBinary(Encoding.UTF8.GetBytes(Text));
        //    var text      = Encoding.UTF8.GetString(response.Item2, 0, response.Item2.Length);

        //    return (response.Item1,
        //            text,
        //            response.Item3,
        //            response.Item4);

        //}

        #endregion

        #region (protected) SendBinary (Bytes)

        ///// <summary>
        ///// Send the given bytes to the echo server and receive the echoed response.
        ///// </summary>
        ///// <param name="Bytes">The bytes to send and echo.</param>
        ///// <returns>Whether the echo was successful, the echoed response, an optional error response, and the time taken to send and receive it.</returns>
        //protected async Task<(Boolean, Byte[], String?, TimeSpan)> SendXBinary(Byte[] Bytes)
        //{

        //    if (!IsConnected || tcpClient is null)
        //        return (false, Array.Empty<Byte>(), "Client is not connected.", TimeSpan.Zero);

        //    try
        //    {

        //        var stopwatch   = Stopwatch.StartNew();
        //        var stream      = tcpClient.GetStream();
        //        cts           ??= new CancellationTokenSource();

        //        // Send the data
        //        await stream.WriteAsync(Bytes, cts.Token).ConfigureAwait(false);
        //        await stream.FlushAsync(cts.Token).ConfigureAwait(false);

        //        using var responseStream = new MemoryStream();
        //        var buffer     = new Byte[8192];
        //        var bytesRead  = 0;

        //        while ((bytesRead = await stream.ReadAsync(buffer, cts.Token).ConfigureAwait(false)) > 0)
        //        {
        //            await responseStream.WriteAsync(buffer.AsMemory(0, bytesRead), cts.Token).ConfigureAwait(false);
        //        }

        //        stopwatch.Stop();

        //        return (true, responseStream.ToArray(), null, stopwatch.Elapsed);

        //    }
        //    catch (Exception ex)
        //    {
        //        await Log($"Error in SendBinary: {ex.Message}");
        //        return (false, Array.Empty<Byte>(), ex.Message, TimeSpan.Zero);
        //    }

        //}

        #endregion


        #region (protected) Log        (Message)

        protected Task Log(String Message)
        {

            if (loggingHandler is not null)
            {
                try
                {
                    return loggingHandler(Message);
                }
                catch (Exception e)
                {
                    Debug.WriteLine($"Error in logging handler: {e.Message}");
                }
            }

            return Task.CompletedTask;

        }

        #endregion


        #region Close()

        /// <summary>
        /// Close the TCP connection to the echo server.
        /// </summary>
        public async Task Close()
        {

            if (IsConnected)
            {
                try
                {
                    tcpClient.Client.Shutdown(SocketShutdown.Both);
                }
                catch { }
                tcpClient.Close();
                await Log("Client closed!");
            }

            cts.Cancel();

        }

        #endregion


        #region (override) ToString()

        /// <summary>
        /// Returns a text representation of this object.
        /// </summary>
        public override String ToString()

            => $"{nameof(ATCPTestClient)}: {RemoteIPAddress}:{RemotePort} (Connected: {IsConnected})";

        #endregion


        #region Dispose / IAsyncDisposable

        public virtual async ValueTask DisposeAsync()
        {
            await Close();
            cts?.Dispose();
            GC.SuppressFinalize(this);
        }

        public virtual void Dispose()
        {
            DisposeAsync().AsTask().GetAwaiter().GetResult();
            GC.SuppressFinalize(this);
        }

        #endregion

    }

}<|MERGE_RESOLUTION|>--- conflicted
+++ resolved
@@ -229,11 +229,7 @@
             this.ReceiveTimeout   = ReceiveTimeout ?? DefaultReceiveTimeout;
             this.SendTimeout      = SendTimeout    ?? DefaultSendTimeout;
             this.loggingHandler   = LoggingHandler;
-<<<<<<< HEAD
-            this.DNSClient        = DNSClient ?? new DNSClient();
-=======
             this.DNSClient        = DNSClient      ?? new DNSClient();
->>>>>>> 6b49b41d
 
         }
 
