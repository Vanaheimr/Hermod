﻿/*
 * Copyright (c) 2010-2025 GraphDefined GmbH <achim.friedland@graphdefined.com>
 * This file is part of Vanaheimr Hermod <https://www.github.com/Vanaheimr/Hermod>
 *
 * Licensed under the Apache License, Version 2.0 (the "License");
 * you may not use this file except in compliance with the License.
 * You may obtain a copy of the License at
 *
 *     http://www.apache.org/licenses/LICENSE-2.0
 *
 * Unless required by applicable law or agreed to in writing, software
 * distributed under the License is distributed on an "AS IS" BASIS,
 * WITHOUT WARRANTIES OR CONDITIONS OF ANY KIND, either express or implied.
 * See the License for the specific language governing permissions and
 * limitations under the License.
 */

#region Usings

using System.Buffers;
using System.Diagnostics;
using System.Net.Security;
using System.Security.Authentication;
using System.Security.Cryptography.X509Certificates;
using System.Text;

using org.GraphDefined.Vanaheimr.Hermod.DNS;
using org.GraphDefined.Vanaheimr.Hermod.HTTP;
using org.GraphDefined.Vanaheimr.Illias;

#endregion

namespace org.GraphDefined.Vanaheimr.Hermod
{

    /// <summary>
    /// A simple TCP echo test client that can connect to a TCP echo server,
    /// </summary>
    public abstract class AHTTPTestClient : ATLSTestClient,
                                            IDisposable,
                                            IAsyncDisposable
    {

        #region Data

        protected Stream?                                                        httpStream;

        /// <summary>
        /// The TLS stream.
        /// </summary>
        protected SslStream?                                                     tlsStream;

        /// <summary>
        /// The remote TLS server certificate validation handler.
        /// </summary>
        protected RemoteTLSServerCertificateValidationHandler<AHTTPTestClient>?  RemoteCertificateValidationHandler;


        public const String                                                      DefaultHTTPUserAgent                   = "Hermod HTTP Test Client";

        #endregion

        #region Properties

        /// <summary>
        /// Use DNS URI records to resolve the hostname to IP addresses.
        /// </summary>
        //public Boolean   UseDNSURI             { get; }


        public Boolean                              EnforceTLS              { get; }
        public IEnumerable<SslApplicationProtocol>  ApplicationProtocols    { get; } = [];
        public Boolean?                             AllowRenegotiation      { get; }
        public Boolean?                             AllowTLSResume          { get; }
        public String?                              HTTPUserAgent           { get; }

        public Boolean                              IsHTTPConnected         { get; private set; } = false;

        #endregion

        #region Constructor(s)

<<<<<<< HEAD
        protected AHTTPTestClient(IIPAddress                                                     Address,
                                  IPPort                                                         TCPPort,
                                  I18NString?                                                    Description                          = null,
=======
        #region AHTTPTestClient(IPAddress, ...)

        protected AHTTPTestClient(IIPAddress                                                     IPAddress,
                                  IPPort?                                                        TCPPort                              = null,
>>>>>>> 6b49b41d
                                  RemoteTLSServerCertificateValidationHandler<AHTTPTestClient>?  RemoteCertificateValidationHandler   = null,
                                  Boolean?                                                       EnforceTLS                           = null,
                                  IEnumerable<SslApplicationProtocol>?                           ApplicationProtocols                 = null,
                                  Boolean?                                                       AllowRenegotiation                   = null,
                                  Boolean?                                                       AllowTLSResume                       = null,
                                  TimeSpan?                                                      ConnectTimeout                       = null,
                                  TimeSpan?                                                      ReceiveTimeout                       = null,
                                  TimeSpan?                                                      SendTimeout                          = null,
                                  UInt32?                                                        BufferSize                           = null,
                                  String?                                                        HTTPUserAgent                        = null,
                                  TCPEchoLoggingDelegate?                                        LoggingHandler                       = null)

<<<<<<< HEAD
            : base(Address,
                   TCPPort,
                   Description,
                   RemoteCertificateValidationHandler is not null
                       ? (sender,
                          certificate,
                          certificateChain,
                          tlsClient,
                          policyErrors) => RemoteCertificateValidationHandler.Invoke(
                                               sender,
                                               certificate,
                                               certificateChain,
                                               tlsClient as DNSHTTPSClient,
                                               policyErrors
                                           )
                       : null,
                   AllowRenegotiation,
                   AllowTLSResume,
=======
            : base(IPAddress,
                   TCPPort ?? IPPort.HTTP,
>>>>>>> 6b49b41d
                   ConnectTimeout,
                   ReceiveTimeout,
                   SendTimeout,
                   BufferSize,
                   LoggingHandler)

        {

            this.RemoteCertificateValidationHandler  = RemoteCertificateValidationHandler;
            this.EnforceTLS                          = EnforceTLS                       ?? false;
            this.ApplicationProtocols                = ApplicationProtocols?.Distinct() ?? [];
            this.AllowRenegotiation                  = AllowRenegotiation;
            this.AllowTLSResume                      = AllowTLSResume;

            this.HTTPUserAgent                       = HTTPUserAgent ?? DefaultHTTPUserAgent;

        }

        #endregion

        #region AHTTPTestClient(URL, DNSService = null, ...)

        protected AHTTPTestClient(URL                                                            URL,
                                  SRV_Spec?                                                      DNSService                           = null,
                                  I18NString?                                                    Description                          = null,
                                  RemoteTLSServerCertificateValidationHandler<AHTTPTestClient>?  RemoteCertificateValidationHandler   = null,
                                  IEnumerable<SslApplicationProtocol>?                           ApplicationProtocols                 = null,
                                  Boolean?                                                       AllowRenegotiation                   = null,
                                  Boolean?                                                       AllowTLSResume                       = null,
                                  TimeSpan?                                                      ConnectTimeout                       = null,
                                  TimeSpan?                                                      ReceiveTimeout                       = null,
                                  TimeSpan?                                                      SendTimeout                          = null,
                                  UInt32?                                                        BufferSize                           = null,
                                  String?                                                        HTTPUserAgent                        = null,
                                  TCPEchoLoggingDelegate?                                        LoggingHandler                       = null,
                                  DNSClient?                                                     DNSClient                            = null)

            : base(URL,
                   DNSService,
                   Description,
                   RemoteCertificateValidationHandler is not null
                       ? (sender,
                          certificate,
                          certificateChain,
                          tlsClient,
                          policyErrors) => RemoteCertificateValidationHandler.Invoke(
                                               sender,
                                               certificate,
                                               certificateChain,
                                               tlsClient as DNSHTTPSClient,
                                               policyErrors
                                           )
                       : null,
                   AllowRenegotiation,
                   AllowTLSResume,
                   ConnectTimeout,
                   ReceiveTimeout,
                   SendTimeout,
                   BufferSize,
                   LoggingHandler,
                   DNSClient)

        {

            this.RemoteCertificateValidationHandler  = RemoteCertificateValidationHandler;
            this.ApplicationProtocols                = ApplicationProtocols?.Distinct() ?? [];
            this.AllowRenegotiation                  = AllowRenegotiation;
            this.AllowTLSResume                      = AllowTLSResume;

            this.HTTPUserAgent                       = HTTPUserAgent ?? DefaultHTTPUserAgent;

        }

        #endregion

        #region AHTTPTestClient(DomainName, DNSService, ...)

        protected AHTTPTestClient(DomainName                                                     DomainName,
                                  SRV_Spec                                                       DNSService,
<<<<<<< HEAD
                                  Boolean?                                                       UseDNSURI                            = null,
                                  I18NString?                                                    Description                          = null,
=======
                                 // Boolean?                                                       UseDNSURI                            = null,
>>>>>>> 6b49b41d
                                  RemoteTLSServerCertificateValidationHandler<AHTTPTestClient>?  RemoteCertificateValidationHandler   = null,
                                  Boolean?                                                       EnforceTLS                           = null,
                                  IEnumerable<SslApplicationProtocol>?                           ApplicationProtocols                 = null,
                                  Boolean?                                                       AllowRenegotiation                   = null,
                                  Boolean?                                                       AllowTLSResume                       = null,
                                  TimeSpan?                                                      ConnectTimeout                       = null,
                                  TimeSpan?                                                      ReceiveTimeout                       = null,
                                  TimeSpan?                                                      SendTimeout                          = null,
                                  UInt32?                                                        BufferSize                           = null,
                                  String?                                                        HTTPUserAgent                        = null,
                                  TCPEchoLoggingDelegate?                                        LoggingHandler                       = null,
                                  DNSClient?                                                     DNSClient                            = null)

            : base(DomainName,
                   DNSService,
                   Description,
                   RemoteCertificateValidationHandler is not null
                       ? (sender,
                          certificate,
                          certificateChain,
                          tlsClient,
                          policyErrors) => RemoteCertificateValidationHandler.Invoke(
                                               sender,
                                               certificate,
                                               certificateChain,
                                               tlsClient as DNSHTTPSClient,
                                               policyErrors
                                           )
                       : null,
                   AllowRenegotiation,
                   AllowTLSResume,
                   ConnectTimeout,
                   ReceiveTimeout,
                   SendTimeout,
                   BufferSize,
                   LoggingHandler,
                   DNSClient)

        {

      //      this.UseDNSURI                           = UseDNSURI ?? false;

            this.RemoteCertificateValidationHandler  = RemoteCertificateValidationHandler;
            this.EnforceTLS                          = EnforceTLS                       ?? false;
            this.ApplicationProtocols                = ApplicationProtocols?.Distinct() ?? [];
            this.AllowRenegotiation                  = AllowRenegotiation;
            this.AllowTLSResume                      = AllowTLSResume;

            this.HTTPUserAgent                       = HTTPUserAgent ?? DefaultHTTPUserAgent;

        }

        #endregion

        #endregion




        #region ReconnectAsync()

        public async Task ReconnectAsync()
        {

            await base.ReconnectAsync().ConfigureAwait(false);

        }

        #endregion

        #region (protected) ConnectAsync(CancellationToken = default)

        protected override async Task ConnectAsync(CancellationToken CancellationToken = default)
        {

            await base.ConnectAsync(CancellationToken);

            httpStream = tcpClient?.GetStream();

            if (EnforceTLS ||
                RemoteURL?.Protocol == URLProtocols.https ||
                RemoteURL?.Protocol == URLProtocols.wss)
            {
                await StartTLS(CancellationToken);
            }

            IsHTTPConnected = true;

        }

        #endregion

        #region (protected) StartTLS(CancellationToken = default)

        protected async Task StartTLS(CancellationToken CancellationToken = default)
        {

            if (httpStream is not null)
            {

                tlsStream   = new SslStream(
                                  httpStream,
                                  leaveInnerStreamOpen: false
                              );

                var authenticationOptions  = new SslClientAuthenticationOptions {
                                                    //ApplicationProtocols                = new List<SslApplicationProtocol> {
                                                    //                                          SslApplicationProtocol.Http2,  // Example: Add HTTP/2   protocol
                                                    //                                          SslApplicationProtocol.Http11  // Example: Add HTTP/1.1 protocol
                                                    //                                      },
                                                    AllowRenegotiation                  = AllowRenegotiation ?? true,
                                                    AllowTlsResume                      = AllowTLSResume     ?? true,
                                                    LocalCertificateSelectionCallback   = null,
                                                    TargetHost                          = RemoteURL?.Hostname.ToString() ?? DomainName?.ToString() ?? RemoteIPAddress?.ToString(), //SNI!
                                                    ClientCertificates                  = null,
                                                    ClientCertificateContext            = null,
                                                    CertificateRevocationCheckMode      = X509RevocationMode.NoCheck,
                                                    EncryptionPolicy                    = EncryptionPolicy.RequireEncryption,
                                                    EnabledSslProtocols                 = SslProtocols.Tls12 | SslProtocols.Tls13,
                                                    CipherSuitesPolicy                  = null, // new CipherSuitesPolicy(TlsCipherSuite.),
                                                    CertificateChainPolicy              = null, // new X509ChainPolicy()
                                                };

                if (RemoteCertificateValidationHandler is not null)
                {
                    authenticationOptions.RemoteCertificateValidationCallback = (sender, certificate, chain, policyErrors) => {

                        var result = RemoteCertificateValidationHandler(
                                            sender,
                                            certificate is not null
                                                ? new X509Certificate2(certificate)
                                                : null,
                                            chain,
                                            this,
                                            policyErrors
                                        );

                        return result.Item1;

                    };
                }
                else
                {
                    authenticationOptions.RemoteCertificateValidationCallback = (sender, certificate, chain, policyErrors) => {
                        return true;
                    };
                }

                try
                {
                    await tlsStream.AuthenticateAsClientAsync(
                                authenticationOptions,
                                CancellationToken
                            );
                }
                catch (Exception e)
                {
                    DebugX.Log($"Error during TLS authentication: {e.Message}");
                }

                httpStream       = tlsStream;

            }

        }

        #endregion


        #region CreateRequest (HTTPMethod, HTTPPath, ...)

        /// <summary>
        /// Create a new HTTP request.
        /// </summary>
        /// <param name="HTTPMethod">An HTTP method.</param>
        /// <param name="HTTPPath">An HTTP path.</param>
        /// <param name="QueryString">An optional HTTP Query String.</param>
        /// <param name="Accept">An optional HTTP accept header.</param>
        /// <param name="Authentication">An optional HTTP authentication.</param>
        /// <param name="UserAgent">An optional HTTP user agent.</param>
        /// <param name="Connection">An optional HTTP connection type.</param>
        /// <param name="RequestBuilder">A delegate to configure the new HTTP request builder.</param>
        /// <param name="CancellationToken">An optional cancellation token.</param>
        public HTTPRequest.Builder CreateRequest(HTTPMethod                    HTTPMethod,
                                                 HTTPPath                      HTTPPath,
                                                 QueryString?                  QueryString         = null,
                                                 AcceptTypes?                  Accept              = null,
                                                 IHTTPAuthentication?          Authentication      = null,
                                                 String?                       UserAgent           = null,
                                                 ConnectionType?               Connection          = null,
                                                 Action<HTTPRequest.Builder>?  RequestBuilder      = null,
                                                 CancellationToken             CancellationToken   = default)
{

            var builder = new HTTPRequest.Builder(null, CancellationToken) {
                              Host           = HTTPHostname.Localhost, // HTTPHostname.Parse((VirtualHostname ?? RemoteURL.Hostname) + (RemoteURL.Port.HasValue && RemoteURL.Port != IPPort.HTTP && RemoteURL.Port != IPPort.HTTPS ? ":" + RemoteURL.Port.ToString() : String.Empty)),
                              HTTPMethod     = HTTPMethod,
                              Path           = HTTPPath,
                              QueryString    = QueryString ?? QueryString.Empty,
                              Authorization  = Authentication,
                            //  UserAgent      = UserAgent   ?? HTTPUserAgent,
                              Connection     = Connection
                          };

            if (Accept is not null)
                builder.Accept = Accept;

            RequestBuilder?.Invoke(builder);

            return builder;

        }

        #endregion

        #region SendRequest (Request)

        /// <summary>
        /// Send the given HTTP Request to the server and receive the HTTP Response.
        /// </summary>
        /// <param name="Request">The HTTP Request to send.</param>
        /// <returns>Whether the echo was successful, the echoed response, an optional error response, and the time taken to send and receive it.</returns>
        public async Task<(Boolean, HTTPResponse?, String?, TimeSpan)>

            SendRequest(HTTPRequest        Request,
                        CancellationToken  CancellationToken   = default)

        {

            if (!IsConnected)
                return (false, null, "Client is not connected.", TimeSpan.Zero);

            if (!IsHTTPConnected)
                await ReconnectAsync().ConfigureAwait(false);

            var stopwatch = Stopwatch.StartNew();

            try
            {

                #region Send HTTP Request

                await httpStream.WriteAsync(Encoding.UTF8.GetBytes(Request.EntireRequestHeader + "\r\n\r\n"), cts.Token).ConfigureAwait(false);

                if (Request.HTTPBody is not null && Request.ContentLength > 0)
                    await httpStream.WriteAsync(Request.HTTPBody, cts.Token).ConfigureAwait(false);

                await httpStream.FlushAsync(cts.Token).ConfigureAwait(false);

                #endregion

                IMemoryOwner<Byte>? bufferOwner = MemoryPool<Byte>.Shared.Rent(BufferSize * 2);
                var buffer = bufferOwner.Memory;
                var dataLength = 0;

                while (true)
                {

                    #region Read data if no delimiter found yet

                    if (dataLength < endOfHTTPHeaderDelimiterLength ||
                        buffer.Span[0..dataLength].IndexOf(endOfHTTPHeaderDelimiter.AsSpan()) < 0)
                    {
                        if (dataLength >= buffer.Length - BufferSize)
                            throw new Exception("Header too large.");

                        var bytesRead = await httpStream.ReadAsync(buffer.Slice(dataLength, BufferSize), Request.CancellationToken);
                        if (bytesRead == 0)
                        {
                            bufferOwner?.Dispose();
                            return (false, null, "Timeout!", stopwatch.Elapsed);
                        }

                        dataLength += bytesRead;
                        continue;
                    }

                    #endregion

                    #region Search for End-of-HTTPHeader

                    var endOfHTTPHeaderIndex = buffer.Span[0..dataLength].IndexOf(endOfHTTPHeaderDelimiter.AsSpan());
                    if (endOfHTTPHeaderIndex < 0)
                        continue;  // Should not reach here due to the if-condition above.

                    #endregion

                    #region Parse HTTP Response

                    var response = HTTPResponse.Parse(
                                       //Timestamp.Now,
                                       //httpSource,
                                       //localSocket,
                                       //remoteSocket,
                                       Encoding.UTF8.GetString(buffer[..endOfHTTPHeaderIndex].Span),
                                       CancellationToken: Request.CancellationToken
                                   );

                    #endregion

                    #region Shift remaining data

                    var remainingStart = endOfHTTPHeaderIndex + endOfHTTPHeaderDelimiterLength;
                    var remainingLength = dataLength - remainingStart;
                    buffer.Slice(remainingStart, remainingLength).CopyTo(buffer[..]);
                    dataLength = remainingLength;

                    #endregion

                    #region Setup HTTP body stream

                    Stream? bodyDataStream = null;
                    Stream? bodyStream = null;

                    var prefix = buffer[..dataLength];
                    if (response.IsChunkedTransferEncoding || response.ContentLength.HasValue)
                    {

                        bodyDataStream = new PrefixStream(
                                             prefix,
                                             httpStream,
                                             LeaveInnerStreamOpen: true
                                         );

                        if (response.IsChunkedTransferEncoding)
                            bodyStream = new ChunkedTransferEncodingStream(
                                             bodyDataStream,
                                             LeaveInnerStreamOpen: true
                                         );
                        else if (response.ContentLength.HasValue && response.ContentLength.Value > 0)
                            bodyStream = new LengthLimitedStream(
                                             bodyDataStream,
                                             response.ContentLength.Value,
                                             LeaveInnerStreamOpen: true
                                         );

                    }

                    response.HTTPBodyStream = bodyStream;
                 //   response.BufferOwner    = bufferOwner;  // Transfer ownership to response for disposal after body is consumed.

                    #endregion

                    if (response.IsConnectionClose)
                    {
                        IsHTTPConnected = false;  // Mark connection for closure after response handling
                    }

                    return (true, response, null, stopwatch.Elapsed);

                }
            }
            catch (Exception ex)
            {
                await Log($"Error in SendRequest: {ex.Message}");
                return (false, null, ex.Message, stopwatch.Elapsed);
            }
            finally
            {
                stopwatch.Stop();
            }

        }

        #endregion

        #region SendText    (Text)

        /// <summary>
        /// Send the given message to the echo server and receive the echoed response.
        /// </summary>
        /// <param name="Text">The text message to send and echo.</param>
        /// <returns>Whether the echo was successful, the echoed response, an optional error response, and the time taken to send and receive it.</returns>
        public async Task<(Boolean, String, String?, TimeSpan)> SendText(String Text)
        {

            if (!IsConnected || tcpClient is null)
                return (false, "", "Client is not connected.", TimeSpan.Zero);

            try
            {

                var stopwatch = Stopwatch.StartNew();
                var stream = tcpClient.GetStream();
                cts ??= new CancellationTokenSource();

                // Send the data
                await stream.WriteAsync(Encoding.UTF8.GetBytes(Text), cts.Token).ConfigureAwait(false);
                await stream.FlushAsync(cts.Token).ConfigureAwait(false);

                using var responseStream = new MemoryStream();
                var buffer = new Byte[8192];
                var bytesRead = 0;

                while ((bytesRead = await stream.ReadAsync(buffer, cts.Token).ConfigureAwait(false)) > 0)
                {
                    await responseStream.WriteAsync(buffer.AsMemory(0, bytesRead), cts.Token).ConfigureAwait(false);
                }

                stopwatch.Stop();

                return (true, Encoding.UTF8.GetString(responseStream.ToArray()), null, stopwatch.Elapsed);

            }
            catch (Exception ex)
            {
                await Log($"Error in SendBinary: {ex.Message}");
                return (false, "", ex.Message, TimeSpan.Zero);
            }

        }

        #endregion


        #region (override) ToString()

        /// <summary>
        /// Returns a text representation of this object.
        /// </summary>
        public override string ToString()

            => $"{nameof(HTTPTestClient)}: {RemoteIPAddress}:{RemotePort} (Connected: {IsConnected})";

        #endregion


    }

}<|MERGE_RESOLUTION|>--- conflicted
+++ resolved
@@ -17,21 +17,24 @@
 
 #region Usings
 
+using System.Text;
 using System.Buffers;
 using System.Diagnostics;
 using System.Net.Security;
 using System.Security.Authentication;
 using System.Security.Cryptography.X509Certificates;
-using System.Text;
-
+
+using org.GraphDefined.Vanaheimr.Illias;
 using org.GraphDefined.Vanaheimr.Hermod.DNS;
 using org.GraphDefined.Vanaheimr.Hermod.HTTP;
-using org.GraphDefined.Vanaheimr.Illias;
 
 #endregion
 
 namespace org.GraphDefined.Vanaheimr.Hermod
 {
+
+    public delegate HTTPRequest.Builder DefaultRequestBuilderDelegate();
+
 
     /// <summary>
     /// A simple TCP echo test client that can connect to a TCP echo server,
@@ -62,50 +65,44 @@
 
         #region Properties
 
-        /// <summary>
-        /// Use DNS URI records to resolve the hostname to IP addresses.
-        /// </summary>
-        //public Boolean   UseDNSURI             { get; }
-
-
-        public Boolean                              EnforceTLS              { get; }
-        public IEnumerable<SslApplicationProtocol>  ApplicationProtocols    { get; } = [];
-        public Boolean?                             AllowRenegotiation      { get; }
-        public Boolean?                             AllowTLSResume          { get; }
-        public String?                              HTTPUserAgent           { get; }
-
-        public Boolean                              IsHTTPConnected         { get; private set; } = false;
+        public String?                        HTTPUserAgent            { get; }
+
+        public Boolean                        IsHTTPConnected          { get; private set; } = false;
+
+        public DefaultRequestBuilderDelegate  DefaultRequestBuilder    { get;}
 
         #endregion
 
         #region Constructor(s)
 
-<<<<<<< HEAD
-        protected AHTTPTestClient(IIPAddress                                                     Address,
-                                  IPPort                                                         TCPPort,
-                                  I18NString?                                                    Description                          = null,
-=======
         #region AHTTPTestClient(IPAddress, ...)
 
         protected AHTTPTestClient(IIPAddress                                                     IPAddress,
                                   IPPort?                                                        TCPPort                              = null,
->>>>>>> 6b49b41d
+                                  I18NString?                                                    Description                          = null,
+                                  String?                                                        HTTPUserAgent                        = null,
+
                                   RemoteTLSServerCertificateValidationHandler<AHTTPTestClient>?  RemoteCertificateValidationHandler   = null,
+                                  LocalCertificateSelectionHandler?                              LocalCertificateSelector             = null,
+                                  IEnumerable<X509Certificate>?                                  ClientCertificateChain               = null,
+                                  SslProtocols?                                                  TLSProtocols                         = null,
+                                  CipherSuitesPolicy?                                            CipherSuitesPolicy                   = null,
+                                  X509ChainPolicy?                                               CertificateChainPolicy               = null,
                                   Boolean?                                                       EnforceTLS                           = null,
                                   IEnumerable<SslApplicationProtocol>?                           ApplicationProtocols                 = null,
                                   Boolean?                                                       AllowRenegotiation                   = null,
                                   Boolean?                                                       AllowTLSResume                       = null,
+
                                   TimeSpan?                                                      ConnectTimeout                       = null,
                                   TimeSpan?                                                      ReceiveTimeout                       = null,
                                   TimeSpan?                                                      SendTimeout                          = null,
                                   UInt32?                                                        BufferSize                           = null,
-                                  String?                                                        HTTPUserAgent                        = null,
                                   TCPEchoLoggingDelegate?                                        LoggingHandler                       = null)
 
-<<<<<<< HEAD
-            : base(Address,
-                   TCPPort,
+            : base(IPAddress,
+                   TCPPort ?? IPPort.HTTP,
                    Description,
+
                    RemoteCertificateValidationHandler is not null
                        ? (sender,
                           certificate,
@@ -119,12 +116,16 @@
                                                policyErrors
                                            )
                        : null,
+                   LocalCertificateSelector,
+                   ClientCertificateChain,
+                   TLSProtocols,
+                   CipherSuitesPolicy,
+                   CertificateChainPolicy,
+                   EnforceTLS,
+                   ApplicationProtocols,
                    AllowRenegotiation,
                    AllowTLSResume,
-=======
-            : base(IPAddress,
-                   TCPPort ?? IPPort.HTTP,
->>>>>>> 6b49b41d
+
                    ConnectTimeout,
                    ReceiveTimeout,
                    SendTimeout,
@@ -133,13 +134,7 @@
 
         {
 
-            this.RemoteCertificateValidationHandler  = RemoteCertificateValidationHandler;
-            this.EnforceTLS                          = EnforceTLS                       ?? false;
-            this.ApplicationProtocols                = ApplicationProtocols?.Distinct() ?? [];
-            this.AllowRenegotiation                  = AllowRenegotiation;
-            this.AllowTLSResume                      = AllowTLSResume;
-
-            this.HTTPUserAgent                       = HTTPUserAgent ?? DefaultHTTPUserAgent;
+            this.HTTPUserAgent  = HTTPUserAgent ?? DefaultHTTPUserAgent;
 
         }
 
@@ -150,21 +145,31 @@
         protected AHTTPTestClient(URL                                                            URL,
                                   SRV_Spec?                                                      DNSService                           = null,
                                   I18NString?                                                    Description                          = null,
+                                  String?                                                        HTTPUserAgent                        = null,
+                                  DefaultRequestBuilderDelegate?                                 DefaultRequestBuilder                = null,
+
                                   RemoteTLSServerCertificateValidationHandler<AHTTPTestClient>?  RemoteCertificateValidationHandler   = null,
+                                  LocalCertificateSelectionHandler?                              LocalCertificateSelector             = null,
+                                  IEnumerable<X509Certificate>?                                  ClientCertificateChain               = null,
+                                  SslProtocols?                                                  TLSProtocols                         = null,
+                                  CipherSuitesPolicy?                                            CipherSuitesPolicy                   = null,
+                                  X509ChainPolicy?                                               CertificateChainPolicy               = null,
+                                  Boolean?                                                       EnforceTLS                           = null,
                                   IEnumerable<SslApplicationProtocol>?                           ApplicationProtocols                 = null,
                                   Boolean?                                                       AllowRenegotiation                   = null,
                                   Boolean?                                                       AllowTLSResume                       = null,
+
                                   TimeSpan?                                                      ConnectTimeout                       = null,
                                   TimeSpan?                                                      ReceiveTimeout                       = null,
                                   TimeSpan?                                                      SendTimeout                          = null,
                                   UInt32?                                                        BufferSize                           = null,
-                                  String?                                                        HTTPUserAgent                        = null,
                                   TCPEchoLoggingDelegate?                                        LoggingHandler                       = null,
                                   DNSClient?                                                     DNSClient                            = null)
 
             : base(URL,
                    DNSService,
                    Description,
+
                    RemoteCertificateValidationHandler is not null
                        ? (sender,
                           certificate,
@@ -178,8 +183,16 @@
                                                policyErrors
                                            )
                        : null,
+                   LocalCertificateSelector,
+                   ClientCertificateChain,
+                   TLSProtocols,
+                   CipherSuitesPolicy,
+                   CertificateChainPolicy,
+                   EnforceTLS,
+                   ApplicationProtocols,
                    AllowRenegotiation,
                    AllowTLSResume,
+
                    ConnectTimeout,
                    ReceiveTimeout,
                    SendTimeout,
@@ -189,12 +202,15 @@
 
         {
 
-            this.RemoteCertificateValidationHandler  = RemoteCertificateValidationHandler;
-            this.ApplicationProtocols                = ApplicationProtocols?.Distinct() ?? [];
-            this.AllowRenegotiation                  = AllowRenegotiation;
-            this.AllowTLSResume                      = AllowTLSResume;
-
-            this.HTTPUserAgent                       = HTTPUserAgent ?? DefaultHTTPUserAgent;
+            this.HTTPUserAgent          = HTTPUserAgent ?? DefaultHTTPUserAgent;
+
+            this.DefaultRequestBuilder  = DefaultRequestBuilder
+                                              ?? (() => new HTTPRequest.Builder(this, CancellationToken.None) {
+                                                            Host        = URL.Hostname,
+                                                            Accept      = AcceptTypes.FromHTTPContentTypes(HTTPContentType.Application.JSON_UTF8),
+                                                            UserAgent   = HTTPUserAgent ?? DefaultHTTPUserAgent,
+                                                            Connection  = ConnectionType.KeepAlive
+                                                        });
 
         }
 
@@ -204,28 +220,31 @@
 
         protected AHTTPTestClient(DomainName                                                     DomainName,
                                   SRV_Spec                                                       DNSService,
-<<<<<<< HEAD
-                                  Boolean?                                                       UseDNSURI                            = null,
                                   I18NString?                                                    Description                          = null,
-=======
-                                 // Boolean?                                                       UseDNSURI                            = null,
->>>>>>> 6b49b41d
+                                  String?                                                        HTTPUserAgent                        = null,
+
                                   RemoteTLSServerCertificateValidationHandler<AHTTPTestClient>?  RemoteCertificateValidationHandler   = null,
+                                  LocalCertificateSelectionHandler?                              LocalCertificateSelector             = null,
+                                  IEnumerable<X509Certificate>?                                  ClientCertificateChain               = null,
+                                  SslProtocols?                                                  TLSProtocols                         = null,
+                                  CipherSuitesPolicy?                                            CipherSuitesPolicy                   = null,
+                                  X509ChainPolicy?                                               CertificateChainPolicy               = null,
                                   Boolean?                                                       EnforceTLS                           = null,
                                   IEnumerable<SslApplicationProtocol>?                           ApplicationProtocols                 = null,
                                   Boolean?                                                       AllowRenegotiation                   = null,
                                   Boolean?                                                       AllowTLSResume                       = null,
+
                                   TimeSpan?                                                      ConnectTimeout                       = null,
                                   TimeSpan?                                                      ReceiveTimeout                       = null,
                                   TimeSpan?                                                      SendTimeout                          = null,
                                   UInt32?                                                        BufferSize                           = null,
-                                  String?                                                        HTTPUserAgent                        = null,
                                   TCPEchoLoggingDelegate?                                        LoggingHandler                       = null,
                                   DNSClient?                                                     DNSClient                            = null)
 
             : base(DomainName,
                    DNSService,
                    Description,
+
                    RemoteCertificateValidationHandler is not null
                        ? (sender,
                           certificate,
@@ -239,8 +258,16 @@
                                                policyErrors
                                            )
                        : null,
+                   LocalCertificateSelector,
+                   ClientCertificateChain,
+                   TLSProtocols,
+                   CipherSuitesPolicy,
+                   CertificateChainPolicy,
+                   EnforceTLS,
+                   ApplicationProtocols,
                    AllowRenegotiation,
                    AllowTLSResume,
+
                    ConnectTimeout,
                    ReceiveTimeout,
                    SendTimeout,
@@ -250,22 +277,13 @@
 
         {
 
-      //      this.UseDNSURI                           = UseDNSURI ?? false;
-
-            this.RemoteCertificateValidationHandler  = RemoteCertificateValidationHandler;
-            this.EnforceTLS                          = EnforceTLS                       ?? false;
-            this.ApplicationProtocols                = ApplicationProtocols?.Distinct() ?? [];
-            this.AllowRenegotiation                  = AllowRenegotiation;
-            this.AllowTLSResume                      = AllowTLSResume;
-
-            this.HTTPUserAgent                       = HTTPUserAgent ?? DefaultHTTPUserAgent;
-
-        }
-
-        #endregion
-
-        #endregion
-
+            this.HTTPUserAgent  = HTTPUserAgent ?? DefaultHTTPUserAgent;
+
+        }
+
+        #endregion
+
+        #endregion
 
 
 
