--- conflicted
+++ resolved
@@ -959,15 +959,16 @@
             if (headerFields.TryGetValue(HeaderField.Name, out var value) &&
                 value is not null)
             {
-<<<<<<< HEAD
-                if (value is String text &&
-                    HeaderField.StringParser is not null &&
-                    HeaderField.StringParser(text, out var valueT) &&
-                    valueT is not null)
-                {
-                    headerFieldsParsed.TryAdd(HeaderField.Name, valueT);
-                    return valueT;
-=======
+
+                //if (value is String text &&
+                //    HeaderField.StringParser is not null &&
+                //    HeaderField.StringParser(text, out var valueT) &&
+                //    valueT is not null)
+                //{
+                //    headerFieldsParsed.TryAdd(HeaderField.Name, valueT);
+                //    return valueT;
+                //}
+
                 if (value is String text)
                 {
 
@@ -983,7 +984,6 @@
                         return valueT;
                     }
 
->>>>>>> 6749144c
                 }
             }
 
