--- conflicted
+++ resolved
@@ -140,22 +140,6 @@
 
         #region Constructor(s)
 
-<<<<<<< HEAD
-        #region ADNSResourceRecord(Name, Type, Class, TimeToLive, Source)
-
-        public ADNSResourceRecord(String                  Name,
-                                  DNSResourceRecordTypes  Type,
-                                  DNSQueryClasses         Class,
-                                  TimeSpan                TimeToLive,
-                                  IIPAddress              Source)
-        {
-
-            this._Name        = Name;
-            this._Type        = Type;
-            this._Class       = Class;
-            this._TimeToLive  = TimeToLive;
-            this._EndOfLife   = DateTime.Now + TimeToLive;
-=======
         #region (protected) ADNSResourceRecord(DNSStream, Type)
 
         protected ADNSResourceRecord(Stream DNSStream, UInt16 Type)
@@ -191,46 +175,12 @@
             this._TimeToLive    = TimeSpan.FromSeconds((DNSStream.ReadByte() & byte.MaxValue) << 24 | (DNSStream.ReadByte() & byte.MaxValue) << 16 | (DNSStream.ReadByte() & byte.MaxValue) << 8 | DNSStream.ReadByte() & byte.MaxValue);
 
             var RDLength        = (DNSStream.ReadByte() & byte.MaxValue) << 8 | DNSStream.ReadByte() & byte.MaxValue;
->>>>>>> f833198b
-
-        }
-
-        #endregion
-
-<<<<<<< HEAD
-        #region ADNSResourceRecord(Name, Type, Class, TimeToLive, Source, RText)
-
-        public ADNSResourceRecord(String                  Name,
-                                  DNSResourceRecordTypes  Type,
-                                  DNSQueryClasses         Class,
-                                  TimeSpan                TimeToLive,
-                                  IIPAddress              Source,
-                                  String                  RText)
-
-            : this(Name, Type, Class, TimeToLive, Source)
-
-        {
-
-            this._RText       = RText;
-
-        }
-
-        #endregion
-
-        #region ADNSResourceRecord(Name, Type, Class, TimeToLive)
-
-        public ADNSResourceRecord(String                  Name,
-                                  DNSResourceRecordTypes  Type,
-                                  DNSQueryClasses         Class,
-                                  TimeSpan                TimeToLive)
-        {
-
-            this._Name        = Name;
-            this._Type        = Type;
-            this._Class       = Class;
-            this._TimeToLive  = TimeToLive;
-            this._EndOfLife   = DateTime.Now + TimeToLive;
-=======
+//>>>>>>> f833198bd494f11a1fa4aac057f2e6e8aafe0d8d
+
+        }
+
+        #endregion
+
         #region (protected) ADNSResourceRecord(Name, Type, Class, TimeToLive)
 
         protected ADNSResourceRecord(String           Name,
@@ -243,27 +193,11 @@
             this._Type          = Type;
             this._Class         = Class;
             this._TimeToLive    = TimeToLive;
->>>>>>> f833198b
-
-        }
-
-        #endregion
-
-<<<<<<< HEAD
-        #region ADNSResourceRecord(Name, Type, Class, TimeToLive, RText)
-
-        public ADNSResourceRecord(String                  Name,
-                                  DNSResourceRecordTypes  Type,
-                                  DNSQueryClasses         Class,
-                                  TimeSpan                TimeToLive,
-                                  String                  RText)
-
-            : this(Name, Type, Class, TimeToLive)
-
-        {
-
-            this._RText       = RText;
-=======
+
+        }
+
+        #endregion
+
         #region (protected) ADNSResourceRecord(Name, Type, Class, TimeToLive, RText)
 
         protected ADNSResourceRecord(String           Name,
@@ -278,7 +212,6 @@
             this._Class         = Class;
             this._TimeToLive    = TimeToLive;
             this._RText         = RText;
->>>>>>> f833198b
 
         }
 
@@ -293,11 +226,7 @@
         /// </summary>
         public override String ToString()
         {
-<<<<<<< HEAD
             return String.Concat("Name=", _Name, ", Type=", _Type, ", Class=", _Class, ", TTL=", _TimeToLive, " EndOfLife=" + EndOfLife, ", Source=", Source.ToString());
-=======
-            return String.Concat("Name=", _Name, ", Type=", GetType().Name, ", Class=", _Class, ", TTL=", _TimeToLive);
->>>>>>> f833198b
         }
 
         #endregion
